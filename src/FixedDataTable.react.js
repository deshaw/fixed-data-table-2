/**
 * Copyright (c) 2015, Facebook, Inc.
 * All rights reserved.
 *
 * This source code is licensed under the BSD-style license found in the
 * LICENSE file in the root directory of this source tree. An additional grant
 * of patent rights can be found in the PATENTS file in the same directory.
 *
 * @providesModule FixedDataTable.react
 * @typechecks
 */

/* jslint bitwise: true */

var FixedDataTableHelper = require('FixedDataTableHelper');
var Locale = require('Locale');
var React = require('React');
var ReactComponentWithPureRenderMixin = require('ReactComponentWithPureRenderMixin');
var ReactWheelHandler = require('ReactWheelHandler');
var Scrollbar = require('Scrollbar.react');
var FixedDataTableBufferedRows = require('FixedDataTableBufferedRows.react');
var FixedDataTableColumnResizeHandle = require('FixedDataTableColumnResizeHandle.react');
var FixedDataTableRow = require('FixedDataTableRow.react');
var FixedDataTableScrollHelper = require('FixedDataTableScrollHelper');
var FixedDataTableWidthHelper = require('FixedDataTableWidthHelper');

var cloneWithProps = require('cloneWithProps');
var cx = require('cx');
var debounceCore = require('debounceCore');
var emptyFunction = require('emptyFunction');
var invariant = require('invariant');
var shallowEqual = require('shallowEqual');
var translateDOMPositionXY = require('translateDOMPositionXY');

var {PropTypes} = React;
var ReactChildren = React.Children;

var renderToString = FixedDataTableHelper.renderToString;
var EMPTY_OBJECT = {};
var BORDER_HEIGHT = 1;
var COLUMN_SETTING_NAMES = [
  'bodyFixedColumns',
  'bodyScrollableColumns',
  'headFixedColumns',
  'headScrollableColumns',
  'footFixedColumns',
  'footScrollableColumns',
  'groupHeaderFixedColumns',
  'groupHeaderScrollableColumns',
];

/**
 * Data grid component with fixed or scrollable header and columns.
 *
 * The layout of the data table is as follows:
 *
 * ```
 * +---------------------------------------------------+
 * | Fixed Column Group    | Scrollable Column Group   |
 * | Header                | Header                    |
 * |                       |                           |
 * +---------------------------------------------------+
 * |                       |                           |
 * | Fixed Header Columns  | Scrollable Header Columns |
 * |                       |                           |
 * +-----------------------+---------------------------+
 * |                       |                           |
 * | Fixed Body Columns    | Scrollable Body Columns   |
 * |                       |                           |
 * +-----------------------+---------------------------+
 * |                       |                           |
 * | Fixed Footer Columns  | Scrollable Footer Columns |
 * |                       |                           |
 * +-----------------------+---------------------------+
 * ```
 *
 * - Fixed Column Group Header: These are the headers for a group
 *   of columns if included in the table that do not scroll
 *   vertically or horizontally.
 *
 * - Scrollable Column Group Header: The header for a group of columns
 *   that do not move while scrolling vertically, but move horizontally
 *   with the horizontal scrolling.
 *
 * - Fixed Header Columns: The header columns that do not move while scrolling
 *   vertically or horizontally.
 *
 * - Scrollable Header Columns: The header columns that do not move
 *   while scrolling vertically, but move horizontally with the horizontal
 *   scrolling.
 *
 * - Fixed Body Columns: The body columns that do not move while scrolling
 *   horizontally, but move vertically with the vertical scrolling.
 *
 * - Scrollable Body Columns: The body columns that move while scrolling
 *   vertically or horizontally.
 */
var FixedDataTable = React.createClass({

  propTypes: {

    /**
     * Pixel width of table. If all columns do not fit,
     * a horizontal scrollbar will appear.
     */
    width: PropTypes.number.isRequired,

    /**
     * Pixel height of table. If all rows do not fit,
     * a vertical scrollbar will appear.
     *
     * Either `height` or `maxHeight` must be specified.
     */
    height: PropTypes.number,

    /**
     * Maximum pixel height of table. If all rows do not fit,
     * a vertical scrollbar will appear.
     *
     * Either `height` or `maxHeight` must be specified.
     */
    maxHeight: PropTypes.number,

    /**
     * Pixel height of table's owner, this is used in a managed scrolling
     * situation when you want to slide the table up from below the fold
     * without having to constantly update the height on every scroll tick.
     * Instead, vary this property on scroll. By using `ownerHeight`, we
     * over-render the table while making sure the footer and horizontal
     * scrollbar of the table are visible when the current space for the table
     * in view is smaller than the final, over-flowing height of table. It
     * allows us to avoid resizing and reflowing table when it is moving in the
     * view.
     *
     * This is used if `ownerHeight < height` (or `maxHeight`).
     */
    ownerHeight: PropTypes.number,

    overflowX: PropTypes.oneOf(['hidden', 'auto']),
    overflowY: PropTypes.oneOf(['hidden', 'auto']),

    /**
     * Number of rows in the table.
     */
    rowsCount: PropTypes.number.isRequired,

    /**
     * Pixel height of rows unless `rowHeightGetter` is specified and returns
     * different value.
     */
    rowHeight: PropTypes.number.isRequired,

    /**
     * If specified, `rowHeightGetter(index)` is called for each row and the
     * returned value overrides `rowHeight` for particular row.
     */
    rowHeightGetter: PropTypes.func,

    /**
     * To get rows to display in table, `rowGetter(index)`
     * is called. `rowGetter` should be smart enough to handle async
     * fetching of data and return temporary objects
     * while data is being fetched.
     */
    rowGetter: PropTypes.func.isRequired,

    /**
     * To get any additional CSS classes that should be added to a row,
     * `rowClassNameGetter(index)` is called.
     */
    rowClassNameGetter: PropTypes.func,

    /**
     * Pixel height of the column group header.
     */
    groupHeaderHeight: PropTypes.number,

    /**
     * Pixel height of header.
     */
    headerHeight: PropTypes.number.isRequired,

    /**
     * Function that is called to get the data for the header row.
     */
    headerDataGetter: PropTypes.func,

    /**
     * Pixel height of footer.
     */
    footerHeight: PropTypes.number,

    /**
     * DEPRECATED - use footerDataGetter instead.
     * Data that will be passed to footer cell renderers.
     */
    footerData: PropTypes.oneOfType([
      PropTypes.object,
      PropTypes.array,
    ]),

    /**
     * Function that is called to get the data for the footer row.
     */
    footerDataGetter: PropTypes.func,

    /**
     * Value of horizontal scroll.
     */
    scrollLeft: PropTypes.number,

    /**
     * Index of column to scroll to.
     */
    scrollToColumn: PropTypes.number,

    /**
     * Value of vertical scroll.
     */
    scrollTop: PropTypes.number,

    /**
     * Index of row to scroll to.
     */
    scrollToRow: PropTypes.number,

    /**
     * Callback that is called when scrolling ends or stops with new horizontal
     * and vertical scroll values.
     */
    onScrollEnd: PropTypes.func,

    /**
     * Callback that is called when `rowHeightGetter` returns a different height
     * for a row than the `rowHeight` prop. This is necessary because initially
     * table estimates heights of some parts of the content.
     */
    onContentHeightChange: PropTypes.func,

    /**
     * Callback that is called when a row is clicked.
     */
    onRowClick: PropTypes.func,

    /**
     * Callback that is called when a mouse-down event happens on a row.
     */
    onRowMouseDown: PropTypes.func,

    /**
     * Callback that is called when a mouse-enter event happens on a row.
     */
    onRowMouseEnter: PropTypes.func,

    /**
     * Callback that is called when a mouse-leave event happens on a row.
     */
    onRowMouseLeave: PropTypes.func,

    /**
     * Callback that is called when resizer has been released
     * and column needs to be updated.
     */
    onColumnResizeEndCallback: PropTypes.func,

    /**
     * Whether a column is currently being resized.
     */
    isColumnResizing: PropTypes.bool,
  },

  getDefaultProps() /*object*/ {
    return {
      footerHeight: 0,
      groupHeaderHeight: 0,
      headerHeight: 0,
      scrollLeft: 0,
      scrollTop: 0,
    };
  },

  getInitialState() /*object*/ {
    var props = this.props;
    var viewportHeight = props.height -
      props.headerHeight -
      props.footerHeight -
      props.groupHeaderHeight;
    this._scrollHelper = new FixedDataTableScrollHelper(
      props.rowsCount,
      props.rowHeight,
      viewportHeight,
      props.rowHeightGetter
    );
    if (props.scrollTop) {
      this._scrollHelper.scrollTo(props.scrollTop);
    }
    this._didScrollStop = debounceCore(this._didScrollStop, 160, this);

    return this._calculateState(this.props);
  },

  componentWillMount() {
    var scrollToRow = this.props.scrollToRow;
    if (scrollToRow !== undefined && scrollToRow !== null) {
      this._rowToScrollTo = scrollToRow;
    }
    var scrollToColumn = this.props.scrollToColumn;
    if (scrollToColumn !== undefined && scrollToColumn !== null) {
      this._columnToScrollTo = scrollToColumn;
    }
    this._wheelHandler = new ReactWheelHandler(
      this._onWheel,
      this._shouldHandleWheelX,
      this._shouldHandleWheelY
    );
  },

  _shouldHandleWheelX(/*number*/ delta) /*boolean*/ {
    if (this.props.overflowX === 'hidden') {
      return false;
    }

    delta = Math.round(delta);
    if (delta === 0) {
      return false;
    }

    return(
      (delta < 0 && this.state.scrollX > 0) ||
      (delta >= 0 && this.state.scrollX < this.state.maxScrollX)
    );
  },

  _shouldHandleWheelY(/*number*/ delta) /*boolean*/ {
    if (this.props.overflowY === 'hidden'|| delta === 0) {
      return false;
    }

    delta = Math.round(delta);
    if (delta === 0) {
      return false;
    }

    return(
      (delta < 0 && this.state.scrollY > 0) ||
      (delta >= 0 && this.state.scrollY < this.state.maxScrollY)
    );
  },

  _reportContentHeight() {
    var scrollContentHeight = this.state.scrollContentHeight;
    var reservedHeight = this.state.reservedHeight;
    var requiredHeight = scrollContentHeight + reservedHeight;
    var contentHeight;
    var useMaxHeight = this.props.height === undefined;
    if (useMaxHeight && this.props.maxHeight > requiredHeight) {
      contentHeight = requiredHeight;
    } else if (this.state.height > requiredHeight && this.props.ownerHeight) {
      contentHeight = Math.max(requiredHeight, this.props.ownerHeight);
    } else {
      contentHeight = this.state.height + this.state.maxScrollY;
    }
    if (contentHeight !== this._contentHeight &&
        this.props.onContentHeightChange) {
      this.props.onContentHeightChange(contentHeight);
    }
    this._contentHeight = contentHeight;
  },

  componentDidMount() {
    this._reportContentHeight();
  },

  componentWillReceiveProps(/*object*/ nextProps) {
    var scrollToRow = nextProps.scrollToRow;
    if (scrollToRow !== undefined && scrollToRow !== null) {
      this._rowToScrollTo = scrollToRow;
    }
    var scrollToColumn = nextProps.scrollToColumn;
    if (scrollToColumn !== undefined && scrollToColumn !== null) {
      this._columnToScrollTo = scrollToColumn;
    }

    var newOverflowX = nextProps.overflowX;
    var newOverflowY = nextProps.overflowY;
    if (newOverflowX !== this.props.overflowX ||
        newOverflowY !== this.props.overflowY) {
      this._wheelHandler = new ReactWheelHandler(
        this._onWheel,
        newOverflowX !== 'hidden', // Should handle horizontal scroll
        newOverflowY !== 'hidden' // Should handle vertical scroll
      );
    }

    this.setState(this._calculateState(nextProps, this.state));
  },

  componentDidUpdate() {
    this._reportContentHeight();
  },

  render() /*object*/ {
    var state = this.state;
    var props = this.props;

    var groupHeader;
    if (state.useGroupHeader) {
      groupHeader = (
        <FixedDataTableRow
          key="group_header"
          className={cx('public/fixedDataTable/header')}
          data={state.groupHeaderData}
          width={state.width}
          height={state.groupHeaderHeight}
          index={0}
          zIndex={1}
          offsetTop={0}
          scrollLeft={state.scrollX}
          fixedColumns={state.groupHeaderFixedColumns}
          scrollableColumns={state.groupHeaderScrollableColumns}
        />
      );
    }

    var maxScrollY = this.state.maxScrollY;
    var showScrollbarX = state.maxScrollX > 0 && state.overflowX !== 'hidden';
    var showScrollbarY = maxScrollY > 0 && state.overflowY !== 'hidden';
    var scrollbarXHeight = showScrollbarX ? Scrollbar.SIZE : 0;
<<<<<<< HEAD
    var scrollbarYHeight = state.height - 
                            scrollbarXHeight - 
                            state.headerHeight - 
                            state.groupHeaderHeight - 
                            state.footerHeight;
=======
    var scrollbarYHeight = state.height - scrollbarXHeight - 2 * BORDER_HEIGHT;
>>>>>>> 81a6d12e

    var headerOffsetTop = state.useGroupHeader ? state.groupHeaderHeight : 0;
    var bodyOffsetTop = headerOffsetTop + state.headerHeight;
    var bottomSectionOffset = 0;
    var footOffsetTop = props.maxHeight != null
      ? bodyOffsetTop + state.bodyHeight
      : scrollbarYHeight - props.footerHeight;
    var rowsContainerHeight = footOffsetTop + state.footerHeight;

    if (props.ownerHeight !== undefined && props.ownerHeight < state.height) {
      bottomSectionOffset = props.ownerHeight - state.height;
      footOffsetTop = Math.min(
        footOffsetTop,
        scrollbarYHeight + bottomSectionOffset - state.footerHeight
      );
      scrollbarYHeight = props.ownerHeight - scrollbarXHeight;
    }

    var verticalScrollbar;
    if (showScrollbarY) {
      verticalScrollbar =
        <Scrollbar
          size={scrollbarYHeight}
          contentSize={scrollbarYHeight + maxScrollY}
          onScroll={this._onVerticalScroll}
          verticalTop={bodyOffsetTop}
          position={state.scrollY}
        />;
    }

    var horizontalScrollbar;
    if (showScrollbarX) {
      var scrollbarYWidth = showScrollbarY ? Scrollbar.SIZE : 0;
      var scrollbarXWidth = state.width - scrollbarYWidth;
      horizontalScrollbar =
        <HorizontalScrollbar
          contentSize={scrollbarXWidth + state.maxScrollX}
          offset={bottomSectionOffset}
          onScroll={this._onHorizontalScroll}
          position={state.scrollX}
          size={scrollbarXWidth}
        />;
    }

    var dragKnob =
      <FixedDataTableColumnResizeHandle
        height={state.height}
        initialWidth={state.columnResizingData.width || 0}
        minWidth={state.columnResizingData.minWidth || 0}
        maxWidth={state.columnResizingData.maxWidth || Number.MAX_VALUE}
        visible={!!state.isColumnResizing}
        leftOffset={state.columnResizingData.left || 0}
        knobHeight={state.headerHeight}
        initialEvent={state.columnResizingData.initialEvent}
        onColumnResizeEnd={props.onColumnResizeEndCallback}
        columnKey={state.columnResizingData.key}
      />;

    var footer = null;
    if (state.footerHeight) {
      var footerData = props.footerDataGetter
        ? props.footerDataGetter()
        : props.footerData;

      footer =
        <FixedDataTableRow
          key="footer"
          className={cx('public/fixedDataTable/footer')}
          data={footerData}
          fixedColumns={state.footFixedColumns}
          height={state.footerHeight}
          index={-1}
          zIndex={1}
          offsetTop={footOffsetTop}
          scrollableColumns={state.footScrollableColumns}
          scrollLeft={state.scrollX}
          width={state.width}
        />;
    }

    var rows = this._renderRows(bodyOffsetTop);

    var header =
      <FixedDataTableRow
        key="header"
        className={cx('public/fixedDataTable/header')}
        data={state.headData}
        width={state.width}
        height={state.headerHeight}
        index={-1}
        zIndex={1}
        offsetTop={headerOffsetTop}
        scrollLeft={state.scrollX}
        fixedColumns={state.headFixedColumns}
        scrollableColumns={state.headScrollableColumns}
        onColumnResize={this._onColumnResize}
      />;

    var topShadow;
    var bottomShadow;
    if (state.scrollY) {
      topShadow =
        <div
          className={cx('fixedDataTable/topShadow')}
          style={{top: bodyOffsetTop}}
        />;
    }

    if (
      (state.ownerHeight != null &&
        state.ownerHeight < state.height &&
        state.scrollContentHeight + state.reservedHeight > state.ownerHeight) ||
      state.scrollY < maxScrollY
    ) {
      bottomShadow =
        <div
          className={cx('fixedDataTable/bottomShadow')}
          style={{top: footOffsetTop}}
        />;
    }

    return (
      <div
        className={cx('public/fixedDataTable/main')}
        onWheel={this._wheelHandler.onWheel}
        style={{height: state.height, width: state.width}}>
        <div
          className={cx('fixedDataTable/rowsContainer')}
          style={{height: rowsContainerHeight, width: state.width}}>
          {dragKnob}
          {groupHeader}
          {header}
          {rows}
          {footer}
          {topShadow}
          {bottomShadow}
        </div>
        {verticalScrollbar}
        {horizontalScrollbar}
      </div>
    );
  },

  _renderRows(/*number*/ offsetTop) /*object*/ {
    var state = this.state;

    return (
      <FixedDataTableBufferedRows
        defaultRowHeight={state.rowHeight}
        firstRowIndex={state.firstRowIndex}
        firstRowOffset={state.firstRowOffset}
        fixedColumns={state.bodyFixedColumns}
        height={state.bodyHeight}
        offsetTop={offsetTop}
        onRowClick={state.onRowClick}
        onRowMouseDown={state.onRowMouseDown}
        onRowMouseEnter={state.onRowMouseEnter}
        onRowMouseLeave={state.onRowMouseLeave}
        rowClassNameGetter={state.rowClassNameGetter}
        rowsCount={state.rowsCount}
        rowGetter={state.rowGetter}
        rowHeightGetter={state.rowHeightGetter}
        scrollLeft={state.scrollX}
        scrollableColumns={state.bodyScrollableColumns}
        showLastRowBorder={true}
        width={state.width}
        rowPositionGetter={this._scrollHelper.getRowPosition}
      />
    );
  },

  /**
   * This is called when a cell that is in the header of a column has its
   * resizer knob clicked on. It displays the resizer and puts in the correct
   * location on the table.
   */
  _onColumnResize(
    /*number*/ combinedWidth,
    /*number*/ leftOffset,
    /*number*/ cellWidth,
    /*?number*/ cellMinWidth,
    /*?number*/ cellMaxWidth,
    /*number|string*/ columnKey,
    /*object*/ event) {
    if (Locale.isRTL()) {
      leftOffset = -leftOffset;
    }
    this.setState({
      isColumnResizing: true,
      columnResizingData: {
        left: leftOffset + combinedWidth - cellWidth,
        width: cellWidth,
        minWidth: cellMinWidth,
        maxWidth: cellMaxWidth,
        initialEvent: {
          clientX: event.clientX,
          clientY: event.clientY,
          preventDefault: emptyFunction
        },
        key: columnKey
      }
    });
  },

  _populateColumnsAndColumnData(
    /*array*/ columns,
    /*?array*/ columnGroups
  ) /*object*/ {
    var columnInfo = {};
    var bodyColumnTypes = this._splitColumnTypes(columns);
    columnInfo.bodyFixedColumns = bodyColumnTypes.fixed;
    columnInfo.bodyScrollableColumns = bodyColumnTypes.scrollable;

    columnInfo.headData = this._getHeadData(columns);
    var headColumnTypes = this._splitColumnTypes(
      this._createHeadColumns(columns)
    );
    columnInfo.headFixedColumns = headColumnTypes.fixed;
    columnInfo.headScrollableColumns = headColumnTypes.scrollable;

    var footColumnTypes = this._splitColumnTypes(
      this._createFootColumns(columns)
    );
    columnInfo.footFixedColumns = footColumnTypes.fixed;
    columnInfo.footScrollableColumns = footColumnTypes.scrollable;

    if (columnGroups) {
      columnInfo.groupHeaderData = this._getGroupHeaderData(columnGroups);
      columnGroups = this._createGroupHeaderColumns(columnGroups);
      var groupHeaderColumnTypes = this._splitColumnTypes(columnGroups);
      columnInfo.groupHeaderFixedColumns = groupHeaderColumnTypes.fixed;
      columnInfo.groupHeaderScrollableColumns =
        groupHeaderColumnTypes.scrollable;
    }
    return columnInfo;
  },

  _calculateState(/*object*/ props, /*?object*/ oldState) /*object*/ {
    invariant(
      props.height !== undefined || props.maxHeight !== undefined,
      'You must set either a height or a maxHeight'
    );

    var children = [];
    ReactChildren.forEach(props.children, (child, index) => {
      if (child == null) {
        return;
      }
      invariant(
        child.type.__TableColumnGroup__ ||
        child.type.__TableColumn__,
        'child type should be <FixedDataTableColumn /> or ' +
        '<FixedDataTableColumnGroup />'
      );
      children.push(child);
    });

    var useGroupHeader = false;
    if (children.length && children[0].type.__TableColumnGroup__) {
      useGroupHeader = true;
    }

    var firstRowIndex = (oldState && oldState.firstRowIndex) || 0;
    var firstRowOffset = (oldState && oldState.firstRowOffset) || 0;
    var scrollX, scrollY;
    if (oldState && props.overflowX !== 'hidden') {
      scrollX = oldState.scrollX;
    } else {
      scrollX = props.scrollLeft;
    }
    if (oldState && props.overflowY !== 'hidden') {
      scrollY = oldState.scrollY;
    } else {
      scrollState = this._scrollHelper.scrollTo(props.scrollTop);
      firstRowIndex = scrollState.index;
      firstRowOffset = scrollState.offset;
      scrollY = scrollState.position;
    }

    if (this._rowToScrollTo !== undefined) {
      scrollState =
        this._scrollHelper.scrollRowIntoView(this._rowToScrollTo);
      firstRowIndex = scrollState.index;
      firstRowOffset = scrollState.offset;
      scrollY = scrollState.position;
      delete this._rowToScrollTo;
    }

    var groupHeaderHeight = useGroupHeader ? props.groupHeaderHeight : 0;

    if (oldState && props.rowsCount !== oldState.rowsCount) {
      // Number of rows changed, try to scroll to the row from before the
      // change
      var viewportHeight = props.height -
        props.headerHeight -
        props.footerHeight -
        groupHeaderHeight;
      this._scrollHelper = new FixedDataTableScrollHelper(
        props.rowsCount,
        props.rowHeight,
        viewportHeight,
        props.rowHeightGetter
      );
      var scrollState =
        this._scrollHelper.scrollToRow(firstRowIndex, firstRowOffset);
      firstRowIndex = scrollState.index;
      firstRowOffset = scrollState.offset;
      scrollY = scrollState.position;
    } else if (oldState && props.rowHeightGetter !== oldState.rowHeightGetter) {
      this._scrollHelper.setRowHeightGetter(props.rowHeightGetter);
    }

    var columnResizingData;
    if (props.isColumnResizing) {
      columnResizingData = oldState && oldState.columnResizingData;
    } else {
      columnResizingData = EMPTY_OBJECT;
    }

    var columns;
    var columnGroups;

    if (useGroupHeader) {
      var columnGroupSettings =
        FixedDataTableWidthHelper.adjustColumnGroupWidths(
          children,
          props.width
      );
      columns = columnGroupSettings.columns;
      columnGroups = columnGroupSettings.columnGroups;
    } else {
      columns = FixedDataTableWidthHelper.adjustColumnWidths(
        children,
        props.width
      );
    }

    var columnInfo = this._populateColumnsAndColumnData(
      columns,
      columnGroups
    );

    if (oldState) {
      columnInfo = this._tryReusingColumnSettings(columnInfo, oldState);
    }

    if (this._columnToScrollTo !== undefined) {
      // If selected column is a fixed column, don't scroll
      var fixedColumnsCount = columnInfo.bodyFixedColumns.length;
      if (this._columnToScrollTo >= fixedColumnsCount) {
        var totalFixedColumnsWidth = 0;
        var i, column;
        for (i = 0; i < columnInfo.bodyFixedColumns.length; ++i) {
          column = columnInfo.bodyFixedColumns[i];
          totalFixedColumnsWidth += column.props.width;
        }

        var scrollableColumnIndex = this._columnToScrollTo - fixedColumnsCount;
        var previousColumnsWidth = 0;
        for (i = 0; i < scrollableColumnIndex; ++i) {
          column = columnInfo.bodyScrollableColumns[i];
          previousColumnsWidth += column.props.width;
        }

        var availableScrollWidth = props.width - totalFixedColumnsWidth;
        var selectedColumnWidth = columnInfo.bodyScrollableColumns[
          this._columnToScrollTo - fixedColumnsCount
        ].props.width;
        var minAcceptableScrollPosition =
          previousColumnsWidth + selectedColumnWidth - availableScrollWidth;

        if (scrollX < minAcceptableScrollPosition) {
          scrollX = minAcceptableScrollPosition;
        }

        if (scrollX > previousColumnsWidth) {
          scrollX = previousColumnsWidth;
        }
      }
      delete this._columnToScrollTo;
    }

    var useMaxHeight = props.height === undefined;
    var height = useMaxHeight ? props.maxHeight : props.height;
    var totalHeightReserved = props.footerHeight + props.headerHeight +
      groupHeaderHeight + 2 * BORDER_HEIGHT;
    var bodyHeight = height - totalHeightReserved;
    var scrollContentHeight = this._scrollHelper.getContentHeight();
    var totalHeightNeeded = scrollContentHeight + totalHeightReserved;
    var scrollContentWidth =
      FixedDataTableWidthHelper.getTotalWidth(columns);

    var horizontalScrollbarVisible = scrollContentWidth > props.width &&
      props.overflowX !== 'hidden';

    if (horizontalScrollbarVisible) {
      bodyHeight -= Scrollbar.SIZE;
      totalHeightNeeded += Scrollbar.SIZE;
      totalHeightReserved += Scrollbar.SIZE;
    }

    var maxScrollX = Math.max(0, scrollContentWidth - props.width);
    var maxScrollY = Math.max(0, scrollContentHeight - bodyHeight);
    scrollX = Math.min(scrollX, maxScrollX);
    scrollY = Math.min(scrollY, maxScrollY);

    if (!maxScrollY) {
      // no vertical scrollbar necessary, use the totals we tracked so we
      // can shrink-to-fit vertically
      if (useMaxHeight) {
        height = totalHeightNeeded;
      }
      bodyHeight = totalHeightNeeded - totalHeightReserved;
    }

    this._scrollHelper.setViewportHeight(bodyHeight);

    // The order of elements in this object metters and bringing bodyHeight,
    // height or useGroupHeader to the top can break various features
    var newState = {
      isColumnResizing: oldState && oldState.isColumnResizing,
      // isColumnResizing should be overwritten by value from props if
      // avaialble

      ...columnInfo,
      ...props,

      columnResizingData,
      firstRowIndex,
      firstRowOffset,
      horizontalScrollbarVisible,
      maxScrollX,
      maxScrollY,
      reservedHeight: totalHeightReserved,
      scrollContentHeight,
      scrollX,
      scrollY,

      // These properties may overwrite properties defined in
      // columnInfo and props
      bodyHeight,
      height,
      groupHeaderHeight,
      useGroupHeader,
    };

    // Both `headData` and `groupHeaderData` are generated by
    // `FixedDataTable` will be passed to each header cell to render.
    // In order to prevent over-rendering the cells, we do not pass the
    // new `headData` or `groupHeaderData`
    // if they haven't changed.
    if (oldState) {
      if (
        oldState.headData &&
        newState.headData &&
        shallowEqual(oldState.headData, newState.headData)
      ) {
        newState.headData = oldState.headData;
      }
      if (
        oldState.groupHeaderData &&
        newState.groupHeaderData &&
        shallowEqual(oldState.groupHeaderData, newState.groupHeaderData)
      ) {
        newState.groupHeaderData = oldState.groupHeaderData;
      }
    }

    return newState;
  },

  _tryReusingColumnSettings(
    /*object*/ columnInfo,
    /*object*/ oldState
  ) /*object*/ {
    COLUMN_SETTING_NAMES.forEach(settingName => {
      if (!columnInfo[settingName] || !oldState[settingName]) {
        return;
      }
      if (columnInfo[settingName].length === oldState[settingName].length) {
        var canReuse = true;
        for (var index = 0; index < columnInfo[settingName].length; ++index) {
          if (!shallowEqual(
              columnInfo[settingName][index].props,
              oldState[settingName][index].props
          )) {
            canReuse = false;
            break;
          }
        }
        if (canReuse) {
          columnInfo[settingName] = oldState[settingName];
        }
      }
    });
    return columnInfo;
  },

  _createGroupHeaderColumns(/*array*/ columnGroups) /*array*/  {
    var newColumnGroups = [];
    for (var i = 0; i < columnGroups.length; ++i) {
      newColumnGroups[i] = cloneWithProps(
        columnGroups[i],
        {
          dataKey: i,
          children: undefined,
          columnData: columnGroups[i].props.columnGroupData,
          isHeaderCell: true,
        }
      );
    }
    return newColumnGroups;
  },

  _createHeadColumns(/*array*/ columns) /*array*/ {
    var headColumns = [];
    for (var i = 0; i < columns.length; ++i) {
      var columnProps = columns[i].props;
      headColumns.push(cloneWithProps(
        columns[i],
        {
          cellRenderer: columnProps.headerRenderer || renderToString,
          columnData: columnProps.columnData,
          dataKey: columnProps.dataKey,
          isHeaderCell: true,
          label: columnProps.label,
        }
      ));
    }
    return headColumns;
  },

  _createFootColumns(/*array*/ columns) /*array*/ {
    var footColumns = [];
    for (var i = 0; i < columns.length; ++i) {
      var columnProps = columns[i].props;
      footColumns.push(cloneWithProps(
        columns[i],
        {
          cellRenderer: columnProps.footerRenderer || renderToString,
          columnData: columnProps.columnData,
          dataKey: columnProps.dataKey,
          isFooterCell: true,
        }
      ));
    }
    return footColumns;
  },

  _getHeadData(/*array*/ columns) /*object*/ {
    var headData = {};
    for (var i = 0; i < columns.length; ++i) {
      var columnProps = columns[i].props;
      if (this.props.headerDataGetter) {
        headData[columnProps.dataKey] =
          this.props.headerDataGetter(columnProps.dataKey);
      } else {
        headData[columnProps.dataKey] = columnProps.label || '';
      }
    }
    return headData;
  },

  _getGroupHeaderData(/*array*/ columnGroups) /*array*/ {
    var groupHeaderData = [];
    for (var i = 0; i < columnGroups.length; ++i) {
      groupHeaderData[i] = columnGroups[i].props.label || '';
    }
    return groupHeaderData;
  },

  _splitColumnTypes(/*array*/ columns) /*object*/ {
    var fixedColumns = [];
    var scrollableColumns = [];
    for (var i = 0; i < columns.length; ++i) {
      if (columns[i].props.fixed) {
        fixedColumns.push(columns[i]);
      } else {
        scrollableColumns.push(columns[i]);
      }
    }
    return {
      fixed: fixedColumns,
      scrollable: scrollableColumns,
    };
  },

  _onWheel(/*number*/ deltaX, /*number*/ deltaY) {
    if (this.isMounted()) {
      var x = this.state.scrollX;
      if (Math.abs(deltaY) > Math.abs(deltaX) &&
          this.props.overflowY !== 'hidden') {
        var scrollState = this._scrollHelper.scrollBy(Math.round(deltaY));
        var maxScrollY = Math.max(
          0,
          scrollState.contentHeight - this.state.bodyHeight
        );
        this.setState({
          firstRowIndex: scrollState.index,
          firstRowOffset: scrollState.offset,
          scrollY: scrollState.position,
          scrollContentHeight: scrollState.contentHeight,
          maxScrollY: maxScrollY,
        });
      } else if (deltaX && this.props.overflowX !== 'hidden') {
        x += deltaX;
        x = x < 0 ? 0 : x;
        x = x > this.state.maxScrollX ? this.state.maxScrollX : x;
        this.setState({
          scrollX: x,
        });
      }

      this._didScrollStop();
    }
  },


  _onHorizontalScroll(/*number*/ scrollPos) {
    if (this.isMounted() && scrollPos !== this.state.scrollX) {
      this.setState({
        scrollX: scrollPos,
      });
      this._didScrollStop();
    }
  },

  _onVerticalScroll(/*number*/ scrollPos) {
    if (this.isMounted() && scrollPos !== this.state.scrollY) {
      var scrollState = this._scrollHelper.scrollTo(Math.round(scrollPos));
      this.setState({
        firstRowIndex: scrollState.index,
        firstRowOffset: scrollState.offset,
        scrollY: scrollState.position,
        scrollContentHeight: scrollState.contentHeight,
      });
      this._didScrollStop();
    }
  },

  _didScrollStop() {
    if (this.isMounted()) {
      if (this.props.onScrollEnd) {
        this.props.onScrollEnd(this.state.scrollX, this.state.scrollY);
      }
    }
  }
});

var HorizontalScrollbar = React.createClass({
  mixins: [ReactComponentWithPureRenderMixin],
  propTypes: {
    contentSize: PropTypes.number.isRequired,
    offset: PropTypes.number.isRequired,
    onScroll: PropTypes.func.isRequired,
    position: PropTypes.number.isRequired,
    size: PropTypes.number.isRequired,
  },

  render() /*object*/ {
    var outerContainerStyle = {
      height: Scrollbar.SIZE,
      width: this.props.size,
    };
    var innerContainerStyle = {
      height: Scrollbar.SIZE,
      position: 'absolute',
      overflow: 'hidden',
      width: this.props.size,
    };
    translateDOMPositionXY(
      innerContainerStyle,
      0,
      this.props.offset
    );

    return (
      <div
        className={cx('fixedDataTable/horizontalScrollbar')}
        style={outerContainerStyle}>
        <div style={innerContainerStyle}>
          <Scrollbar
            {...this.props}
            isOpaque={true}
            orientation="horizontal"
            offset={undefined}
          />
        </div>
      </div>
    );
  },
});

module.exports = FixedDataTable;<|MERGE_RESOLUTION|>--- conflicted
+++ resolved
@@ -426,15 +426,12 @@
     var showScrollbarX = state.maxScrollX > 0 && state.overflowX !== 'hidden';
     var showScrollbarY = maxScrollY > 0 && state.overflowY !== 'hidden';
     var scrollbarXHeight = showScrollbarX ? Scrollbar.SIZE : 0;
-<<<<<<< HEAD
     var scrollbarYHeight = state.height - 
                             scrollbarXHeight - 
+                            2 * BORDER_HEIGHT -
                             state.headerHeight - 
                             state.groupHeaderHeight - 
                             state.footerHeight;
-=======
-    var scrollbarYHeight = state.height - scrollbarXHeight - 2 * BORDER_HEIGHT;
->>>>>>> 81a6d12e
 
     var headerOffsetTop = state.useGroupHeader ? state.groupHeaderHeight : 0;
     var bodyOffsetTop = headerOffsetTop + state.headerHeight;

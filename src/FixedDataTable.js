--- conflicted
+++ resolved
@@ -723,19 +723,11 @@
     var reorderColumn = this.state.columnReorderingData.columnKey;
     var cancelReorder = this.state.columnReorderingData.cancelReorder;
 
-<<<<<<< HEAD
     this.props.columnActions.stopColumnReorder();
-=======
-    this.setState({
-      isColumnReordering: false,
-      columnReorderingData: {}
-    });
-
     if (cancelReorder) {
       return
     }
 
->>>>>>> dfebfc2c
     this.props.onColumnReorderEndCallback({
       columnBefore, columnAfter, reorderColumn
     });

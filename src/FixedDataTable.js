--- conflicted
+++ resolved
@@ -585,19 +585,7 @@
 
   componentDidUpdate() {
     this._reportContentHeight();
-<<<<<<< HEAD
-  }
-=======
-  },
-
-  _onRef(div) {
-    this._divRef = div;
-
-    if (this.props.stopReactWheelPropagation) {
-      this._wheelHandler.setRoot(div);
-    }
-  },
->>>>>>> e05109c0
+  }
 
   render() /*object*/ {
     const {
@@ -877,6 +865,7 @@
   }
 
   _onRef = (div) => {
+    this._divRef = div;
     if (this.props.stopReactWheelPropagation) {
       this._wheelHandler.setRoot(div);
     }

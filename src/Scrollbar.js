--- conflicted
+++ resolved
@@ -12,12 +12,7 @@
 
 import DOMMouseMoveTracker from 'DOMMouseMoveTracker';
 import Keys from 'Keys';
-<<<<<<< HEAD
-import React from 'React';
-=======
 import React from 'react';
-import createReactClass from 'create-react-class';
->>>>>>> b7cd63e8
 import PropTypes from 'prop-types';
 import ReactDOM from 'ReactDOM';
 import ReactWheelHandler from 'ReactWheelHandler';

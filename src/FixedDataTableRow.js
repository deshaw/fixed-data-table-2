/**
 * Copyright Schrodinger, LLC
 * All rights reserved.
 *
 * This source code is licensed under the BSD-style license found in the
 * LICENSE file in the root directory of this source tree. An additional grant
 * of patent rights can be found in the PATENTS file in the same directory.
 *
 * @providesModule FixedDataTableRow
 * @typechecks
 */

'use strict';

<<<<<<< HEAD
=======
import React from 'react';
import PropTypes from 'prop-types';
>>>>>>> b7cd63e8
import FixedDataTableCellGroup from 'FixedDataTableCellGroup';
import FixedDataTableTranslateDOMPosition from 'FixedDataTableTranslateDOMPosition';
import PropTypes from 'prop-types';
import React from 'React';
import Scrollbar from 'Scrollbar';
import cx from 'cx';
import joinClasses from 'joinClasses';
import { sumPropWidths } from 'widthHelper';

// .fixedDataTableLayout/header border-bottom-width
var HEADER_BORDER_BOTTOM_WIDTH = 1;

/**
 * Component that renders the row for <FixedDataTable />.
 * This component should not be used directly by developer. Instead,
 * only <FixedDataTable /> should use the component internally.
 */
class FixedDataTableRowImpl extends React.Component {

  /**
   * The index of a row for which to fire the onMouseLeave event.
   */
  mouseLeaveIndex = null;

  static propTypes = {

    isScrolling: PropTypes.bool,

    /**
     * Array of data for the fixed columns.
     */
    fixedColumns: PropTypes.array.isRequired,

    /**
     * Array of <FixedDataTableColumn /> for the fixed columns positioned at end of the table.
     */
    fixedRightColumns: PropTypes.array.isRequired,

    /**
     * Height of the row.
     */
    height: PropTypes.number.isRequired,

    /**
     * Height of fixedDataTableCellGroupLayout/cellGroupWrapper.
     */
    cellGroupWrapperHeight: PropTypes.number,

    /**
     * Height of the content to be displayed below the row.
     */
    subRowHeight: PropTypes.number,

    /**
     * the row expanded.
     */
    rowExpanded: PropTypes.oneOfType([
      PropTypes.element,
      PropTypes.func,
    ]),

    /**
     * The row index.
     */
    index: PropTypes.number.isRequired,

    /**
     * Array of data for the scrollable columns.
     */
    scrollableColumns: PropTypes.array.isRequired,

    /**
     * The distance between the left edge of the table and the leftmost portion
     * of the row currently visible in the table.
     */
    scrollLeft: PropTypes.number.isRequired,

    /**
     * Pass true to not render the row. This is used internally for buffering rows.
     */
    fake: PropTypes.bool,

    /**
     * Width of the row.
     */
    width: PropTypes.number.isRequired,

    /**
     * Fire when a row is clicked.
     */
    onClick: PropTypes.func,

    /**
     * Fire when a contextual-menu is requested above a row.
     */
    onContextMenu: PropTypes.func,

    /**
     * Fire when a row is double clicked.
     */
    onDoubleClick: PropTypes.func,

    /**
     * Callback for when resizer knob (in FixedDataTableCell) is clicked
     * to initialize resizing. Please note this is only on the cells
     * in the header.
     * @param number combinedWidth
     * @param number leftOffset
     * @param number cellWidth
     * @param number|string columnKey
     * @param object event
     */
    onColumnResize: PropTypes.func,

    isColumnReordering: PropTypes.bool,
    /**
     * Callback for when reorder handle (in FixedDataTableCell) is clicked
     * to initialize reordering. Please note this is only on the cells
     * in the header.
     * @param number|string columnKey
     * @param number cellWidth
     * @param number leftOffset
     * @param object event
     */
    onColumnReorder: PropTypes.func,

    /**
     * Callback for when a cell is moved while reordering.
     * @param number distance
     */
    onColumnReorderMove: PropTypes.func,

    /**
     * Callback for when the mouse is released to complete reordering.
     * @param number distance
     */
    onColumnReorderEnd: PropTypes.func,

    touchEnabled: PropTypes.bool,
  };

  render() /*object*/ {
    if (this.props.fake) {
      return null;
    }

    var subRowHeight = this.props.subRowHeight || 0;
    var style = {
      width: this.props.width,
      height: this.props.height + subRowHeight,
    };
    var className = cx({
      'fixedDataTableRowLayout/main': true,
      'public/fixedDataTableRow/main': true,
      'public/fixedDataTableRow/highlighted': (this.props.index % 2 === 1),
      'public/fixedDataTableRow/odd': (this.props.index % 2 === 1),
      'public/fixedDataTableRow/even': (this.props.index % 2 === 0),
    });
    var fixedColumnsWidth = sumPropWidths(this.props.fixedColumns);
    var fixedColumns =
      <FixedDataTableCellGroup
        key="fixed_cells"
        isScrolling={this.props.isScrolling}
        height={this.props.height}
        cellGroupWrapperHeight={this.props.cellGroupWrapperHeight}
        left={0}
        width={fixedColumnsWidth}
        zIndex={2}
        columns={this.props.fixedColumns}
        touchEnabled={this.props.touchEnabled}
        onColumnResize={this.props.onColumnResize}
        onColumnReorder={this.props.onColumnReorder}
        onColumnReorderMove={this.props.onColumnReorderMove}
        onColumnReorderEnd={this.props.onColumnReorderEnd}
        isColumnReordering={this.props.isColumnReordering}
        columnReorderingData={this.props.columnReorderingData}
        rowHeight={this.props.height}
        rowIndex={this.props.index}
      />;
    var columnsLeftShadow = this._renderColumnsLeftShadow(fixedColumnsWidth);
    var fixedRightColumnsWidth = sumPropWidths(this.props.fixedRightColumns);
    var scrollbarOffset = this.props.showScrollbarY ? Scrollbar.SIZE : 0;
    var fixedRightColumns = 
      <FixedDataTableCellGroup
        key="fixed_right_cells"
        isScrolling={this.props.isScrolling}
        height={this.props.height}
        cellGroupWrapperHeight={this.props.cellGroupWrapperHeight}
        offsetLeft={this.props.width - fixedRightColumnsWidth - scrollbarOffset}
        width={fixedRightColumnsWidth}
        zIndex={2}
        columns={this.props.fixedRightColumns}
        touchEnabled={this.props.touchEnabled}
        onColumnResize={this.props.onColumnResize}
        onColumnReorder={this.props.onColumnReorder}
        onColumnReorderMove={this.props.onColumnReorderMove}
        onColumnReorderEnd={this.props.onColumnReorderEnd}
        isColumnReordering={this.props.isColumnReordering}
        columnReorderingData={this.props.columnReorderingData}
        rowHeight={this.props.height}
        rowIndex={this.props.index}
      />;
    var fixedRightColumnsShadow = fixedRightColumnsWidth ?
      this._renderFixedRightColumnsShadow(this.props.width - fixedRightColumnsWidth - scrollbarOffset - 5) : null;
    var scrollableColumns =
      <FixedDataTableCellGroup
        key="scrollable_cells"
        isScrolling={this.props.isScrolling}
        height={this.props.height}
        cellGroupWrapperHeight={this.props.cellGroupWrapperHeight}
        align="right"
        left={this.props.scrollLeft}
        offsetLeft={fixedColumnsWidth}
        width={this.props.width - fixedColumnsWidth - fixedRightColumnsWidth - scrollbarOffset}
        zIndex={0}
        columns={this.props.scrollableColumns}
        touchEnabled={this.props.touchEnabled}
        onColumnResize={this.props.onColumnResize}
        onColumnReorder={this.props.onColumnReorder}
        onColumnReorderMove={this.props.onColumnReorderMove}
        onColumnReorderEnd={this.props.onColumnReorderEnd}
        isColumnReordering={this.props.isColumnReordering}
        columnReorderingData={this.props.columnReorderingData}
        rowHeight={this.props.height}
        rowIndex={this.props.index}
      />;
    var scrollableColumnsWidth = sumPropWidths(this.props.scrollableColumns);
    var columnsRightShadow = this._renderColumnsRightShadow(fixedColumnsWidth + scrollableColumnsWidth);
    var rowExpanded = this._getRowExpanded(subRowHeight);
    var rowExpandedStyle = {
      height: subRowHeight,
      top: this.props.height,
      width: this.props.width,
    };

    let scrollbarSpacer = null;
    if (this.props.showScrollbarY) {
      var spacerStyles = {
        width: scrollbarOffset,
        height: this.props.height,
        left: this.props.width - scrollbarOffset,
      };
      scrollbarSpacer =
        <div 
          style={spacerStyles} 
          className={cx('public/fixedDataTable/scrollbarSpacer')}
        />;
    }

    return (
      <div
        className={joinClasses(className, this.props.className)}
        onClick={this.props.onClick ? this._onClick : null}
        onContextMenu={this.props.onContextMenu ? this._onContextMenu : null}
        onDoubleClick={this.props.onDoubleClick ? this._onDoubleClick : null}
        onMouseDown={this.props.onMouseDown ? this._onMouseDown : null}
        onMouseUp={this.props.onMouseUp ? this._onMouseUp : null}
        onMouseEnter={this.props.onMouseEnter || this.props.onMouseLeave ? this._onMouseEnter : null}
        onMouseLeave={this.props.onMouseLeave ? this._onMouseLeave : null}
        onTouchStart={this.props.onTouchStart ? this._onTouchStart : null}
        onTouchEnd={this.props.onTouchEnd ? this._onTouchEnd : null}
        onTouchMove={this.props.onTouchMove ? this._onTouchMove : null}
        style={style}>
        <div className={cx('fixedDataTableRowLayout/body')}>
          {fixedColumns}
          {scrollableColumns}
          {columnsLeftShadow}
          {fixedRightColumns}
          {fixedRightColumnsShadow}
          {scrollbarSpacer}
        </div>
        {rowExpanded && <div
          className={cx('fixedDataTableRowLayout/rowExpanded')}
          style={rowExpandedStyle}>
          {rowExpanded}
        </div>}
        {columnsRightShadow}
      </div>
    );
  }

  _getRowExpanded = (/*number*/ subRowHeight) => /*?object*/ {
    if (this.props.rowExpanded) {
      var rowExpandedProps = {
        rowIndex: this.props.index,
        height: subRowHeight,
        width: this.props.width,
      };

      var rowExpanded;
      if (React.isValidElement(this.props.rowExpanded)) {
        rowExpanded = React.cloneElement(this.props.rowExpanded, rowExpandedProps);
      } else if (typeof this.props.rowExpanded === 'function') {
        rowExpanded = this.props.rowExpanded(rowExpandedProps);
      }

      return rowExpanded;
    }
  };

  _renderColumnsLeftShadow = (/*number*/ left) => /*?object*/ {
    var className = cx({
      'fixedDataTableRowLayout/fixedColumnsDivider': left > 0,
      'fixedDataTableRowLayout/columnsShadow': this.props.scrollLeft > 0,
      'public/fixedDataTableRow/fixedColumnsDivider': left > 0,
      'public/fixedDataTableRow/columnsShadow': this.props.scrollLeft > 0,
     });
     var dividerHeight = this.props.cellGroupWrapperHeight ?
       this.props.cellGroupWrapperHeight - HEADER_BORDER_BOTTOM_WIDTH : this.props.height;
     var style = {
       left: left,
       height: dividerHeight
     };
     return <div className={className} style={style} />;
  };

  _renderFixedRightColumnsShadow = (/*number*/ left) => /*?object*/ {
    var className = cx(
      'fixedDataTableRowLayout/columnsShadow',
      'fixedDataTableRowLayout/columnsRightShadow',
      'fixedDataTableRowLayout/fixedColumnsDivider',
      'public/fixedDataTableRow/columnsShadow',
      'public/fixedDataTableRow/columnsRightShadow',
      'public/fixedDataTableRow/fixedColumnsDivider'
    );
    var style = {
      height: this.props.height,
      left: left
    };
    return <div className={className} style={style} />;
  };

  _renderColumnsRightShadow = (/*number*/ totalWidth) => /*?object*/ {
    if (Math.ceil(this.props.scrollLeft + this.props.width) < Math.floor(totalWidth)) {
      var className = cx(
        'fixedDataTableRowLayout/columnsShadow',
        'fixedDataTableRowLayout/columnsRightShadow',
        'public/fixedDataTableRow/columnsShadow',
        'public/fixedDataTableRow/columnsRightShadow'
      );
      var style = {
        height: this.props.height
      };
      return <div className={className} style={style} />;
    }
  };

  _onClick = (/*object*/ event) => {
    this.props.onClick(event, this.props.index);
  };

  _onContextMenu = (/*object*/ event) => {
    this.props.onContextMenu(event, this.props.index)
  };

  _onDoubleClick = (/*object*/ event) => {
    this.props.onDoubleClick(event, this.props.index);
  };

  _onMouseUp = (/*object*/ event) => {
    this.props.onMouseUp(event, this.props.index);
  };

  _onMouseDown = (/*object*/ event) => {
    this.props.onMouseDown(event, this.props.index);
  };

  _onMouseEnter = (/*object*/ event) => {
    /**
     * This is necessary so that onMouseLeave is fired with the initial
     * row index since this row could be updated with a different index
     * when scrolling.
     */
    this.mouseLeaveIndex = this.props.index;
    if (this.props.onMouseEnter) {
      this.props.onMouseEnter(event, this.props.index);
    }
  };

  _onMouseLeave = (/*object*/ event) => {
    if(this.mouseLeaveIndex === null) {
      this.mouseLeaveIndex = this.props.index;
    }
    this.props.onMouseLeave(event, this.mouseLeaveIndex);
    this.mouseLeaveIndex = null;
  };

  _onTouchStart = (/*object*/ event) => {
    this.props.onTouchStart(event, this.props.index);
  };

  _onTouchEnd = (/*object*/ event) => {
    this.props.onTouchEnd(event, this.props.index);
  };

  _onTouchMove = (/*object*/ event) => {
    this.props.onTouchMove(event, this.props.index);
  };
}

class FixedDataTableRow extends React.Component {
  static propTypes = {

    isScrolling: PropTypes.bool,

    /**
     * Height of the row.
     */
    height: PropTypes.number.isRequired,

    /**
     * Z-index on which the row will be displayed. Used e.g. for keeping
     * header and footer in front of other rows.
     */
    zIndex: PropTypes.number,

    /**
     * The vertical position where the row should render itself
     */
    offsetTop: PropTypes.number.isRequired,

    /**
     * Pass false to hide the row via CSS
     */
    visible: PropTypes.bool.isRequired,

    /**
     * Width of the row.
     */
    width: PropTypes.number.isRequired,
  };

  componentWillMount() {
    this._initialRender = true;
  }

  componentDidMount() {
    this._initialRender = false;
  }

  render() /*object*/ {
    var style = {
      width: this.props.width,
      height: this.props.height,
      zIndex: (this.props.zIndex ? this.props.zIndex : 0),
      display: (this.props.visible ? 'block' : 'none'),
    };
    FixedDataTableTranslateDOMPosition(style, 0, this.props.offsetTop, this._initialRender);

    const { offsetTop, zIndex, visible, ...rowProps } = this.props;

    return (
      <div
        style={style}
        className={cx('fixedDataTableRowLayout/rowWrapper')}
      >
        <FixedDataTableRowImpl {...rowProps} />
      </div>
    );
  }
}

module.exports = FixedDataTableRow;<|MERGE_RESOLUTION|>--- conflicted
+++ resolved
@@ -12,15 +12,10 @@
 
 'use strict';
 
-<<<<<<< HEAD
-=======
-import React from 'react';
-import PropTypes from 'prop-types';
->>>>>>> b7cd63e8
 import FixedDataTableCellGroup from 'FixedDataTableCellGroup';
 import FixedDataTableTranslateDOMPosition from 'FixedDataTableTranslateDOMPosition';
 import PropTypes from 'prop-types';
-import React from 'React';
+import React from 'react';
 import Scrollbar from 'Scrollbar';
 import cx from 'cx';
 import joinClasses from 'joinClasses';
